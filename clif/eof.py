import cartopy.crs as ccrs
import matplotlib
import numpy as np
from cartopy.util import add_cyclic_point
from matplotlib import pyplot as plt
from sklearn.decomposition import PCA
import matplotlib.pyplot as plt
import xarray as xr



class fingerprints:
<<<<<<< HEAD
    """Class for fingerprinting and computing Empircal Orthogonal Functions (EOFs) from data

    Given a 2d data set we perform PCA and return the empirical orthogonal functions. The data set should be in form (n_samples, latitude x longitude), so that the second dimension is a combination of all latitude and longitude points.

    Parameters
    ----------
    n_eofs	: 	str, default = 2

            Number of empirical orthogonal functions to return, i.e. number of principal components

    whiten	: 	bool, default = False

            Whether to normalize the projection coefficients of the EOFs.

    varimax	:	bool, default = False

            Perform Varimax rotation after PCA is perform to obtain sparse entries

    Methods
    -------
    fit:
        Perform the SVD/ PCA for the given data matrix.
    transform:
        Project the data onto the components/ EOFs

    Examples
    --------
    >>> import xarray
    >>> import numpy as np
    >>> from clif import fingerprints
    >>> X = xarray.open_dataarray('Temperature.nc')
    >>> fp = fingerprints(n_eofs=8,whiten=True,varimax=False)
    >>> fp.fit(X)
    >>> print(fp.eofs_, fp.projections_, fp.explained_variance_ratio_)

    Notes
    -----
    For now, the PCA will use an automatic solver, with default parameters in sklearn's PCA. In general, we allow the user to specify a different method.

    To do
    -----
    * add option for using xarray as input
    * add option for multiple outputs
    * add option for factor analysis and other methods
    * implement varimax procedure into code using the factor analysis toolbox in sklearn


    """
=======
    """ Class for fingerprinting and computing Empircal Orthogonal Functions (EOFs) from data
	
	Given a 2d data set we perform PCA and return the empirical orthogonal functions. The data set should be in form (n_samples, latitude x longitude), so that the second dimension is a combination of all latitude and longitude points. 

	Parameters
	----------
	n_eofs	: 	str, default = 2

		Number of empirical orthogonal functions to return, i.e. number of principal components

	whiten	: 	bool, default = False

		Whether to normalize the projection coefficients of the EOFs. 

	varimax	:	bool, default = False

		Perform Varimax rotation after PCA is perform to obtain sparse entries


	Notes
	-----
	For now, the PCA will use an automatic solver, with default parameters in sklearn's PCA. In general, we allow the user to specify a different method.

	To do
	-----
	* add option for using xarray as input
	* add option for multiple outputs
	* add option for factor analysis and other methods
	* implement varimax procedure into code using the factor analysis toolbox in sklearn

	
	"""
>>>>>>> 5e73a86d

    def __init__(
        self,
        n_eofs=2,
        varimax=False,
        method="pca",
        method_opts={"whiten": True, "svd_solver": "arpack"},
    ):
        self.n_eofs = n_eofs
        self.method_opts = method_opts
        self.varimax = varimax
        self.method = method

<<<<<<< HEAD
    def fit_transform(self, X, y=None, **fit_params):
        self.fit(X)
        return self.projections_

    def fit(self, X, y=None, **fit_params):
        """Perform EOF decomposition for a numpy array

        To do
        -----
        * Allow for xarray data set (n,lat,lon)
        * allow for list of data X = [X1,X2,...] for multivariate fingerprinting
        """
        # allow input as xarray dataarray object type
        if type(X) == xr.DataArray:
            assert (
                X.ndim == 2
            ), "data array object must only have 2 dimensions otherwise EOF calculation is ambiguous."
            X = X.values  # convert to numpy array
=======
    def fit(self, X):
        """ Perform EOF decomposition for a numpy array

		To do
		-----
		* Allow for xarray data set (n,lat,lon)
		* allow for list of data X = [X1,X2,...] for multivariate fingerprinting
		"""
>>>>>>> 5e73a86d
        # perform a check on the data
        assert X.ndim == 2, "Input data matrix is not 2 dimensional."
        self.n_samples, self.n_dim = X.shape
        if self.method == "pca":
            self._fit_pca(X)

    def _fit_pca(self, X):
        pca = PCA(n_components=self.n_eofs, **self.method_opts)
        self.pca = pca
        # get projection coefficients (n_samples x n_eofs)
        self.U_ = pca.fit_transform(X)
        self.projections_ = self.U_
        # get EOFs (each row is an EOF n_eofs x n_dim)
        self.eofs_ = pca.components_
        self.V_ = pca.components_
        # get singular values (square root of variances)
        self.S_ = pca.singular_values_
        # explained variance ratio for convergence plotting
        self.explained_variance_ = pca.explained_variance_
        self.explained_variance_ratio_ = pca.explained_variance_ratio_
        self.cumulative_explained_variance_ratio_ = np.cumsum(
            pca.explained_variance_ratio_
        )
<<<<<<< HEAD
        # compute total variance by reconstruction from sklearn's pca
=======
        # compute total variance
>>>>>>> 5e73a86d
        self.total_variance_ = (
            pca.singular_values_[0] ** 2 / self.n_samples
        ) / pca.explained_variance_ratio_[0]

        # compute varimax rotation is True
        if self.varimax == True:
<<<<<<< HEAD
            # this will overwrite what pca does so be careful
            self._fit_varimax(X)

    def _fit_varimax(self, X):
        # fit using varimax AFTER we fit using PCA.
        # compute varimax rotation is True
        self.eofs_ = self._ortho_rotation(componentsT=self.eofs_.T)
        self.V_ = self.eofs_
        # also compute the explained variance
        X0 = X - np.mean(X, axis=0)
        # recompute the projections and overwrite that of PCA
        self.U_ = np.dot(X0, self.eofs_.T)
        self.projections_ = self.U_
        self.explained_variance_ = np.var(self.U_, axis=0)
        self.explained_variance_ratio_ = self.explained_variance_ / self.total_variance_
        if "whiten" in self.method_opts:
            if self.method_opts["whiten"] == True:
                sigma = np.sqrt(self.explained_variance_)
                # scale each column of the projection by the stdev if whiten == True (default)
                self.U_ = np.dot(self.U_, np.diag(1.0 / sigma))
                self.projections_ = self.U_
        else:
            pass  # use projection computed above

    def _ortho_rotation(self, componentsT, method="varimax", tol=1e-8, max_iter=1000):
        """Return rotated components (transpose).
        Here, componentsT are the transpose of the PCA components
        """
=======
            self.eofs_varimax_ = self._ortho_rotation(componentsT=self.eofs_.T)
            # also compute the explained variance
            X0 = X - np.mean(X, axis=0)
            U_varimax_ = np.dot(X0, self.eofs_varimax_.T)
            self.explained_variance_varimax_ = np.var(U_varimax_, axis=0)
            self.explained_variance_ratio_varimax_ = (
                self.explained_variance_varimax_ / self.total_variance_
            )
            if "whiten" in self.method_opts:
                if self.method_opts["whiten"] == True:
                    sigma = np.sqrt(self.explained_variance_varimax_)
                    # scale each column of the projection by the stdev if whiten == True (default)
                    U_varimax_ = np.dot(U_varimax_, np.diag(1.0 / sigma))
            else:
                self.U_varimax_ = U_varimax_  # save projections
            self.projections_varimax_ = U_varimax_

    def _ortho_rotation(self, componentsT, method="varimax", tol=1e-8, max_iter=1000):
        """Return rotated components (transpose).
		Here, componentsT are the transpose of the PCA components
		"""
>>>>>>> 5e73a86d
        assert (
            componentsT.shape[1] == self.n_eofs
        ), "Input shape must be the transpose of the pca components_ vector."
        nrow, ncol = componentsT.shape
        rotation_matrix = np.eye(ncol)
        var = 0

        for _ in range(max_iter):
            comp_rot = np.dot(componentsT, rotation_matrix)
            if method == "varimax":
<<<<<<< HEAD
                tmp = comp_rot * np.transpose((comp_rot**2).sum(axis=0) / nrow)
            elif method == "quartimax":
                tmp = 0
            u, s, v = np.linalg.svd(np.dot(componentsT.T, comp_rot**3 - tmp))
=======
                tmp = comp_rot * np.transpose((comp_rot ** 2).sum(axis=0) / nrow)
            elif method == "quartimax":
                tmp = 0
            u, s, v = np.linalg.svd(np.dot(componentsT.T, comp_rot ** 3 - tmp))
>>>>>>> 5e73a86d
            rotation_matrix = np.dot(u, v)
            var_new = np.sum(s)
            if var != 0 and var_new < var * (1 + tol):
                break
            var = var_new

        self.rotation_matrix = rotation_matrix

        return np.dot(componentsT, rotation_matrix).T


def plot_EOF_field(
    EOFs: np.ndarray,
    eof_to_print: int,
    lats: list,
    lons: list,
<<<<<<< HEAD
    cmap: plt.cm = plt.get_cmap("jet"),
    ax: plt.axes = None,
=======
    cmap: matplotlib.colors.Colormap = plt.get_cmap("cividis"),
    ax: matplotlib.pyplot.axes = None,
>>>>>>> 5e73a86d
    title: str = "",
    grid: bool = False,
    colorbar_title: bool = "",
    grid_kwargs: dict = {},
) -> tuple:
    """Plots a given fingerprint's EOFs as a 2-dimensional field on a latitude by longitude grid.

    Parameters
    ----------
    EOFs : np.ndarray
        An array of EOFs
    eof_to_print : int
        The specific EOF to print in order of variance explained in the un-rotated set.
    lats : list
        List of latitude values.
    lons : list
        List of longitude values.
    cmap : matplotlib.pyplot.cmap, optional
        A given colormap, by default plt.get_cmap("jet")
    ax : matplotlib.pyplot.axes, optional
        Given matplotlib axes, by default None
    title : str, optional
        Title of plot, by default ""
    grid : bool, optional
        Select whether a lattitude by longtiude grid is plotted, by default False
    colorbar_title : str, optional
        Title of colorbar, by default ""
    grid_kwargs : dict, optional
        Alternative arguments for the grid layout, by default {}

    Returns
    -------
    tuple
        A tuple of the plot's figure, axes, and colorbar objects.
    """
    EOF_recons = np.reshape(EOFs, (len(EOFs), len(lats), len(lons)))
    data = EOF_recons[eof_to_print, :, :]

    if not ax:
        f = plt.figure(figsize=(8, (data.shape[0] / float(data.shape[1])) * 8))
        ax = plt.axes(projection=ccrs.PlateCarree())

    data, lons = add_cyclic_point(data, coord=lons)
    pl = plt.contourf(
        lons, lats, data, cmap=cmap, extend="both", transform=ccrs.PlateCarree()
    )
    ax.coastlines()
    _colorbar = plt.colorbar(pl, label=colorbar_title)
    if grid:
        if grid_kwargs:
            ax.gridlines(**grid_kwargs)
        else:
            ax.gridlines(
                draw_labels=True,
                dms=True,
                x_inline=False,
                y_inline=False,
                linestyle="--",
                color="black",
            )
    ax.set_title(title, fontsize=16)

    return f, ax, _colorbar<|MERGE_RESOLUTION|>--- conflicted
+++ resolved
@@ -8,9 +8,7 @@
 import xarray as xr
 
 
-
 class fingerprints:
-<<<<<<< HEAD
     """Class for fingerprinting and computing Empircal Orthogonal Functions (EOFs) from data
 
     Given a 2d data set we perform PCA and return the empirical orthogonal functions. The data set should be in form (n_samples, latitude x longitude), so that the second dimension is a combination of all latitude and longitude points.
@@ -59,40 +57,6 @@
 
 
     """
-=======
-    """ Class for fingerprinting and computing Empircal Orthogonal Functions (EOFs) from data
-	
-	Given a 2d data set we perform PCA and return the empirical orthogonal functions. The data set should be in form (n_samples, latitude x longitude), so that the second dimension is a combination of all latitude and longitude points. 
-
-	Parameters
-	----------
-	n_eofs	: 	str, default = 2
-
-		Number of empirical orthogonal functions to return, i.e. number of principal components
-
-	whiten	: 	bool, default = False
-
-		Whether to normalize the projection coefficients of the EOFs. 
-
-	varimax	:	bool, default = False
-
-		Perform Varimax rotation after PCA is perform to obtain sparse entries
-
-
-	Notes
-	-----
-	For now, the PCA will use an automatic solver, with default parameters in sklearn's PCA. In general, we allow the user to specify a different method.
-
-	To do
-	-----
-	* add option for using xarray as input
-	* add option for multiple outputs
-	* add option for factor analysis and other methods
-	* implement varimax procedure into code using the factor analysis toolbox in sklearn
-
-	
-	"""
->>>>>>> 5e73a86d
 
     def __init__(
         self,
@@ -106,7 +70,6 @@
         self.varimax = varimax
         self.method = method
 
-<<<<<<< HEAD
     def fit_transform(self, X, y=None, **fit_params):
         self.fit(X)
         return self.projections_
@@ -125,16 +88,6 @@
                 X.ndim == 2
             ), "data array object must only have 2 dimensions otherwise EOF calculation is ambiguous."
             X = X.values  # convert to numpy array
-=======
-    def fit(self, X):
-        """ Perform EOF decomposition for a numpy array
-
-		To do
-		-----
-		* Allow for xarray data set (n,lat,lon)
-		* allow for list of data X = [X1,X2,...] for multivariate fingerprinting
-		"""
->>>>>>> 5e73a86d
         # perform a check on the data
         assert X.ndim == 2, "Input data matrix is not 2 dimensional."
         self.n_samples, self.n_dim = X.shape
@@ -158,18 +111,13 @@
         self.cumulative_explained_variance_ratio_ = np.cumsum(
             pca.explained_variance_ratio_
         )
-<<<<<<< HEAD
         # compute total variance by reconstruction from sklearn's pca
-=======
-        # compute total variance
->>>>>>> 5e73a86d
         self.total_variance_ = (
             pca.singular_values_[0] ** 2 / self.n_samples
         ) / pca.explained_variance_ratio_[0]
 
         # compute varimax rotation is True
         if self.varimax == True:
-<<<<<<< HEAD
             # this will overwrite what pca does so be careful
             self._fit_varimax(X)
 
@@ -198,29 +146,6 @@
         """Return rotated components (transpose).
         Here, componentsT are the transpose of the PCA components
         """
-=======
-            self.eofs_varimax_ = self._ortho_rotation(componentsT=self.eofs_.T)
-            # also compute the explained variance
-            X0 = X - np.mean(X, axis=0)
-            U_varimax_ = np.dot(X0, self.eofs_varimax_.T)
-            self.explained_variance_varimax_ = np.var(U_varimax_, axis=0)
-            self.explained_variance_ratio_varimax_ = (
-                self.explained_variance_varimax_ / self.total_variance_
-            )
-            if "whiten" in self.method_opts:
-                if self.method_opts["whiten"] == True:
-                    sigma = np.sqrt(self.explained_variance_varimax_)
-                    # scale each column of the projection by the stdev if whiten == True (default)
-                    U_varimax_ = np.dot(U_varimax_, np.diag(1.0 / sigma))
-            else:
-                self.U_varimax_ = U_varimax_  # save projections
-            self.projections_varimax_ = U_varimax_
-
-    def _ortho_rotation(self, componentsT, method="varimax", tol=1e-8, max_iter=1000):
-        """Return rotated components (transpose).
-		Here, componentsT are the transpose of the PCA components
-		"""
->>>>>>> 5e73a86d
         assert (
             componentsT.shape[1] == self.n_eofs
         ), "Input shape must be the transpose of the pca components_ vector."
@@ -231,17 +156,10 @@
         for _ in range(max_iter):
             comp_rot = np.dot(componentsT, rotation_matrix)
             if method == "varimax":
-<<<<<<< HEAD
-                tmp = comp_rot * np.transpose((comp_rot**2).sum(axis=0) / nrow)
-            elif method == "quartimax":
-                tmp = 0
-            u, s, v = np.linalg.svd(np.dot(componentsT.T, comp_rot**3 - tmp))
-=======
                 tmp = comp_rot * np.transpose((comp_rot ** 2).sum(axis=0) / nrow)
             elif method == "quartimax":
                 tmp = 0
             u, s, v = np.linalg.svd(np.dot(componentsT.T, comp_rot ** 3 - tmp))
->>>>>>> 5e73a86d
             rotation_matrix = np.dot(u, v)
             var_new = np.sum(s)
             if var != 0 and var_new < var * (1 + tol):
@@ -258,13 +176,8 @@
     eof_to_print: int,
     lats: list,
     lons: list,
-<<<<<<< HEAD
-    cmap: plt.cm = plt.get_cmap("jet"),
-    ax: plt.axes = None,
-=======
     cmap: matplotlib.colors.Colormap = plt.get_cmap("cividis"),
     ax: matplotlib.pyplot.axes = None,
->>>>>>> 5e73a86d
     title: str = "",
     grid: bool = False,
     colorbar_title: bool = "",
